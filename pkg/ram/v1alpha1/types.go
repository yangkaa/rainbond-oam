// RAINBOND, Application Management Platform
// Copyright (C) 2020-2020 Goodrain Co., Ltd.

// This program is free software: you can redistribute it and/or modify
// it under the terms of the GNU General Public License as published by
// the Free Software Foundation, either version 3 of the License, or
// (at your option) any later version. For any non-GPL usage of Rainbond,
// one or multiple Commercial Licenses authorized by Goodrain Co., Ltd.
// must be obtained first.

// This program is distributed in the hope that it will be useful,
// but WITHOUT ANY WARRANTY; without even the implied warranty of
// MERCHANTABILITY or FITNESS FOR A PARTICULAR PURPOSE. See the
// GNU General Public License for more details.

// You should have received a copy of the GNU General Public License
// along with this program. If not, see <http://www.gnu.org/licenses/>.

package v1alpha1

import (
	"encoding/json"
	"fmt"

	"github.com/goodrain/rainbond-oam/pkg/util"
)

//RainbondApplicationConfig store app version templete
type RainbondApplicationConfig struct {
	AppKeyID           string              `json:"group_key"`
	AppName            string              `json:"group_name"`
	AppVersion         string              `json:"group_version"`
	TempleteVersion    string              `json:"template_version"`
	Components         []*Component        `json:"apps"`
	Plugins            []Plugin            `json:"plugins,omitempty"`
	AppConfigGroups    []AppConfigGroup    `json:"app_config_groups,omitempty"`
	IngressHTTPRoutes  []IngressHTTPRoute  `json:"ingress_http_routes,omitempty"`
	IngressSreamRoutes []IngressSreamRoute `json:"ingress_stream_routes,omitempty"`
}

//HandleNullValue handle null value
func (s *RainbondApplicationConfig) HandleNullValue() {
	if s.TempleteVersion == "" {
		s.TempleteVersion = "v2"
	}
	if s.Plugins == nil {
		s.Plugins = []Plugin{}
	}
	for i := range s.Components {
		s.Components[i].HandleNullValue()
	}
	for i := range s.Plugins {
		s.Plugins[i].HandleNullValue()
	}
}

//Validation validation app templete
func (s *RainbondApplicationConfig) Validation() error {
	if len(s.Components) == 0 {
		return fmt.Errorf("no app in templete")
	}
	for _, app := range s.Components {
		if err := app.Validation(); err != nil {
			return err
		}
	}
	for _, plugin := range s.Plugins {
		if err := plugin.Validation(); err != nil {
			return err
		}
	}
	return nil
}

//JSON return json string
func (s *RainbondApplicationConfig) JSON() string {
	body, _ := json.Marshal(s)
	return string(body)
}

//DeployType deploy type
// TODO update it stateless_multiple, stateless_singleton
type DeployType string

//StatelessSingletionDeployType stateless
var StatelessSingletionDeployType DeployType = "stateless_singleton"

//StatelessMultipleDeployType -
var StatelessMultipleDeployType DeployType = "stateless_multiple"

//StateMultipleDeployType -
var StateMultipleDeployType DeployType = "state_multiple"

//StateSingletonDeployType state
var StateSingletonDeployType DeployType = "state_singleton"

//ServiceType 服务类型
type ServiceType string

//ApplicationServiceType 普通应用
var ApplicationServiceType = "application"

//HelmChartServiceType helm应用
var HelmChartServiceType = "helm-chart"

//ComponentVolumeList volume list
type ComponentVolumeList []ComponentVolume

//Add add volume
func (s *ComponentVolumeList) Add(volume ComponentVolume) {
	for _, v := range *s {
		if v.VolumeName == volume.VolumeName {
			if v.VolumeMountPath == volume.VolumeMountPath {
				return
			}
			volume.VolumeName = volume.VolumeName + util.NewUUID()[24:]
		}
	}
	*s = append(*s, volume)
}

//Component component model
type Component struct {
	// container limit memory, unit MB
	Memory                    int                       `json:"memory"`
	CPU                       int                       `json:"cpu"`
	Probes                    []ComponentProbe          `json:"probes"`
	AppImage                  ImageInfo                 `json:"service_image"`
	ComponentID               string                    `json:"service_id"`
	DeployType                DeployType                `json:"extend_method"`
	ServiceKey                string                    `json:"service_key"`
	ServiceShareID            string                    `json:"service_share_uuid,omitempty"`
	ShareType                 string                    `json:"share_type,omitempty"`
	MntReleationList          []ComponentShareVolume    `json:"mnt_relation_list"`
	ServiceSource             string                    `json:"service_source"`
	DepServiceMapList         []ComponentDep            `json:"dep_service_map_list"`
	ServiceConnectInfoMapList []ComponentEnv            `json:"service_connect_info_map_list"`
	ServiceVolumeMapList      ComponentVolumeList       `json:"service_volume_map_list"`
	Version                   string                    `json:"version"`
	Ports                     []ComponentPort           `json:"port_map_list"`
	ServiceName               string                    `json:"service_name"`
	Category                  string                    `json:"category"`
	Envs                      []ComponentEnv            `json:"service_env_map_list"`
	ServiceAlias              string                    `json:"service_alias"`
	DeployVersion             string                    `json:"deploy_version"`
	ExtendMethodRule          ComponentExtendMethodRule `json:"extend_method_map"`
	ServiceType               string                    `json:"service_type"`
	ServiceCname              string                    `json:"service_cname"`
	ShareImage                string                    `json:"share_image"`
	Image                     string                    `json:"image"`
	Cmd                       string                    `json:"cmd"`
	Language                  string                    `json:"language"`
	ServicePluginConfigs      []ComponentPluginConfig   `json:"service_related_plugin_config,omitempty"`
	ComponentMonitor          []ComponentMonitor        `json:"component_monitors"`
	ComponentGraphs           []ComponentGraph          `json:"component_graphs"`
	Endpoints                 Endpoints                 `json:"endpoints"`
}

//HandleNullValue 处理null值
func (s *Component) HandleNullValue() {
	if s.ServicePluginConfigs == nil {
		s.ServicePluginConfigs = []ComponentPluginConfig{}
	}
	if s.Envs == nil {
		s.Envs = []ComponentEnv{}
	}
	if s.Ports == nil {
		s.Ports = []ComponentPort{}
	}
	if s.ServiceVolumeMapList == nil {
		s.ServiceVolumeMapList = []ComponentVolume{}
	}
	if s.ServiceConnectInfoMapList == nil {
		s.ServiceConnectInfoMapList = []ComponentEnv{}
	}
	if s.DepServiceMapList == nil {
		s.DepServiceMapList = []ComponentDep{}
	}
	if s.MntReleationList == nil {
		s.MntReleationList = []ComponentShareVolume{}
	}
	if s.Probes == nil {
		s.Probes = []ComponentProbe{}
	}
}

//Validation -
func (s *Component) Validation() error {
	return nil
}

//ComponentProbe probe
type ComponentProbe struct {
	ID                 int    `json:"ID" bson:"ID"`
	InitialDelaySecond int    `json:"initial_delay_second" bson:"initial_delay_second"`
	FailureThreshold   int    `json:"failure_threshold" bson:"failure_threshold"`
	ServiceID          string `json:"service_id" bson:"service_id"`
	HTTPHeader         string `json:"http_header" bson:"http_header"`
	Cmd                string `json:"cmd" bson:"cmd"`
	ProbeID            string `json:"probe_id" bson:"probe_id"`
	Scheme             string `json:"scheme" bson:"scheme"`
	SuccessThreshold   int    `json:"success_threshold" bson:"success_threshold"`
	TimeoutSecond      int    `json:"timeout_second" bson:"timeout_second"`
	IsUsed             bool   `json:"is_used" bson:"is_used"`
	PeriodSecond       int    `json:"period_second" bson:"period_second"`
	Port               int    `json:"port" bson:"port"`
	Mode               string `json:"mode" bson:"mode"`
	Path               string `json:"path" bson:"path"`
}

//Validation probe validation
func (s *ComponentProbe) Validation() error {
	if s.Port == 0 && s.Cmd == "" {
		return fmt.Errorf("probe endpoint port is 0")
	}
	return nil
}

//ImageInfo -
type ImageInfo struct {
	HubPassword string `json:"hub_password" bson:"hub_password"`
	Namespace   string `json:"namespace" bson:"namespace"`
	HubURL      string `json:"hub_url" bson:"hub_url"`
	HubUser     string `json:"hub_user" bson:"hub_user"`
	IsTrust     bool   `json:"is_trust" bson:"is_trust"`
}

//ComponentPort port
type ComponentPort struct {
	PortAlias     string `json:"port_alias" bson:"port_alias"`
	Protocol      string `json:"protocol" bson:"protocol"`
	TenantID      string `json:"tenant_id" bson:"tenant_id"`
	ContainerPort int    `json:"container_port" bson:"container_port"`
	IsOuter       bool   `json:"is_outer_service" bson:"is_outer_service"`
	IsInner       bool   `json:"is_inner_service" bson:"is_inner_service"`
}

//ComponentEnv env
type ComponentEnv struct {
	AttrName  string `json:"attr_name" bson:"attr_name"`
	Name      string `json:"name" bson:"name"`
	IsChange  bool   `json:"is_change" bson:"is_change"`
	AttrValue string `json:"attr_value" bson:"attr_value"`
}

//ComponentExtendMethodRule -
//服务伸缩规则，目前仅包含手动伸缩的规则
type ComponentExtendMethodRule struct {
	MinNode    int `json:"min_node" bson:"min_node"`
	StepMemory int `json:"step_memory" bson:"step_memory"`
	IsRestart  int `json:"is_restart" bson:"is_restart"`
	StepNode   int `json:"step_node" bson:"step_node"`
	MaxMemory  int `json:"max_memory" bson:"max_memory"`
	MaxNode    int `json:"max_node" bson:"max_node"`
	MinMemory  int `json:"min_memory" bson:"min_memory"`
}

//DefaultExtendMethodRule default Scaling rules
func DefaultExtendMethodRule() ComponentExtendMethodRule {
	return ComponentExtendMethodRule{
		MinNode:    1,
		MinMemory:  64,
		MaxMemory:  1024 * 64,
		MaxNode:    1024,
		StepMemory: 64,
		StepNode:   1,
	}
}

//Plugin  templete plugin model
type Plugin struct {
	ID            int                 `json:"ID" bson:"id"`
	Origin        string              `json:"origin" bson:"origin"`
	CodeRepo      string              `json:"code_repo" bson:"code_repo"`
	PluginAlias   string              `json:"plugin_alias" bson:"plugin_alias"`
	PluginName    string              `json:"plugin_name" bson:"plugin_name"`
	CreateTime    string              `json:"create_time" bson:"create_time"`
	ShareImage    string              `json:"share_image" bson:"share_image"`
	ConfigGroups  []PluginConfigGroup `json:"config_groups,omitempty" bson:"config_groups"`
	PluginKey     string              `json:"plugin_key" bson:"plugin_key"`
	BuildSource   string              `json:"build_source" bson:"build_source"`
	Desc          string              `json:"desc" bson:"desc"`
	PluginID      string              `json:"plugin_id" bson:"plugin_id"`
	Category      string              `json:"category" bson:"category"`
	OriginShareID string              `json:"origin_share_id" bson:"origin_share_id"`
	Image         string              `json:"image" bson:"image"`
	PluginImage   ImageInfo           `json:"plugin_image" bson:"plugin_image"`
	BuildVersion  string              `json:"build_version" bson:"build_version"`
}

//Validation validation app templete
func (s *Plugin) Validation() error {
	return nil
}

//HandleNullValue 处理null值数据
func (s *Plugin) HandleNullValue() {
	if s.ConfigGroups == nil {
		s.ConfigGroups = []PluginConfigGroup{}
	}
}

//PluginConfigGroup 插件配置定义
type PluginConfigGroup struct {
	ID              int                       `json:"ID" bson:"id"`
	ConfigName      string                    `json:"config_name" bson:"config_name"`
	Options         []PluginConfigGroupOption `json:"options,omitempty" bson:"options"`
	BuildVersion    string                    `json:"build_version" bson:"build_version"`
	PluginID        string                    `json:"plugin_id" bson:"plugin_id"`
	Injection       string                    `json:"injection" bson:"injection"`
	ServiceMetaType string                    `json:"service_meta_type" bson:"service_meta_type"`
}

//PluginConfigGroupOption 插件配置项定义
type PluginConfigGroupOption struct {
	ID               int    `json:"ID" bson:"id"`
	AttrValue        string `json:"attr_alt_value" bson:"attr_alt_value"`
	AttrType         string `json:"attr_type" bson:"attr_type"`
	IsChange         bool   `json:"is_change" bson:"is_change"`
	BuildVersion     string `json:"build_version" bson:"build_version"`
	PluginID         string `json:"plugin_id" bson:"plugin_id"`
	ServiceMetaType  string `json:"service_meta_type" bson:"service_meta_type"`
	AttrDefaultValue string `json:"attr_default_value" bson:"attr_default_value"`
	AttrName         string `json:"attr_name" bson:"attr_name"`
	AttrInfo         string `json:"attr_info" bson:"attr_info"`
	Protocol         string `json:"protocol" bson:"protocol"`
}

//ComponentShareVolume 共享其他服务存储信息
type ComponentShareVolume struct {
	VolumeName       string `json:"mnt_name" bson:"mnt_name"`
	VolumeMountDir   string `json:"mnt_dir" bson:"mnt_dir"`
	ShareServiceUUID string `json:"service_share_uuid" bson:"service_share_uuid"`
}

//ComponentDep 服务依赖关系数据
type ComponentDep struct {
	DepServiceKey string `json:"dep_service_key" bson:"dep_service_key"`
}

//VolumeType volume type
type VolumeType string

//ShareFileVolumeType 共享文件存储
var ShareFileVolumeType VolumeType = "share-file"

//LocalVolumeType 本地文件存储
var LocalVolumeType VolumeType = "local"

//MemoryFSVolumeType 内存文件存储
var MemoryFSVolumeType VolumeType = "memoryfs"

//ConfigFileVolumeType configuration file volume type
var ConfigFileVolumeType VolumeType = "config-file"

func (vt VolumeType) String() string {
	return string(vt)
}

// AccessMode volume access mode
type AccessMode string

// RWOAccessMode write and read only one node
var RWOAccessMode AccessMode = "RWO"

// RWXAccessMode write and read multi node
var RWXAccessMode AccessMode = "RWX"

// ROXAccessMode only read
var ROXAccessMode AccessMode = "ROX"

//ComponentVolume volume config
type ComponentVolume struct {
	VolumeName      string     `json:"volume_name"`
	FileConent      string     `json:"file_content"`
	VolumeMountPath string     `json:"volume_path"`
	VolumeType      VolumeType `json:"volume_type"`
	VolumeCapacity  int        `json:"volume_capacity"`
	AccessMode      AccessMode `json:"access_mode"`
	SharingPolicy   string     `json:"sharing_policy"`
}

//ComponentPluginConfig 服务插件配置数据
type ComponentPluginConfig struct {
	CreateTime      string                   `json:"create_time"`
	PluginStatus    bool                     `json:"plugin_status"`
	ServiceID       string                   `json:"service_id"`
	PluginID        string                   `json:"plugin_id"`
	ServiceMetaType string                   `json:"service_meta_type"`
	MemoryRequired  int                      `json:"memory_required"`
	CPURequired     int                      `json:"cpu_required"`
	Attr            []map[string]interface{} `json:"attr"`
	//插件类型
	PluginKey    string `json:"plugin_key"`
	BuildVersion string `json:"build_version"`
}

//ComponentMonitor component monitor plugin
type ComponentMonitor struct {
	Name            string `json:"name"`
	ServiceShowName string `json:"service_show_name"`
	Port            int    `json:"port"`
	Path            string `json:"path"`
	Interval        string `json:"interval"`
}

// ComponentGraph is the graph of component.
type ComponentGraph struct {
	Name            string `json:"name"`
	ServiceShowName string `json:"service_show_name"`
	Port            int    `json:"port"`
	Path            string `json:"path"`
	Interval        string `json:"interval"`
}

//AppConfigGroup app config groups
type AppConfigGroup struct {
	Name          string            `json:"name"`
	InjectionType string            `json:"injection_type"`
	ConfigItems   map[string]string `json:"config_items"`
<<<<<<< HEAD
	ComponentIDs  []string          `json:"component_ids"`
}

// Endpoints endpoints for third party component.
type Endpoints struct {
	Endpoints     string `json:"endpoints_info"`
	ServiceCname  string `json:"service_cname"`
	EndpointsType string `json:"endpoints_type"`
=======
	ComponentKeys []string          `json:"component_keys"`
}

//IngressHTTPRoute ingress http route
type IngressHTTPRoute struct {
	DefaultDomain        bool              `json:"default_domain"`
	Location             string            `json:"location"`
	Cookies              map[string]string `json:"cookies"`
	Headers              map[string]string `json:"headers"`
	SSL                  bool              `json:"ssl"`
	LoadBalancing        string            `json:"load_balancing"`
	ConnectionTimeout    int               `json:"connection_timeout"`
	RequestTimeout       int               `json:"request_timeout"`
	ResponseTimeout      int               `json:"response_timeout"`
	RequestBodySizeLimit int               `json:"request_body_size_limit"`
	Websocket            bool              `json:"websocket"`
	ProxyBuffer          bool              `json:"proxy_buffer"`
	ProxyHeader          map[string]string `json:"proxy_header"`
	TargetComponent
}

//IngressSreamRoute ingress stream route
type IngressSreamRoute struct {
	Protocol          string `json:"protocol"`
	ConnectionTimeout int    `json:"connection_timeout"`
	TargetComponent
}

//TargetComponent target component
type TargetComponent struct {
	ComponentKey string `json:"component_key"`
	Port         uint32 `json:"port"`
>>>>>>> 457f3d91
}<|MERGE_RESOLUTION|>--- conflicted
+++ resolved
@@ -418,16 +418,6 @@
 	Name          string            `json:"name"`
 	InjectionType string            `json:"injection_type"`
 	ConfigItems   map[string]string `json:"config_items"`
-<<<<<<< HEAD
-	ComponentIDs  []string          `json:"component_ids"`
-}
-
-// Endpoints endpoints for third party component.
-type Endpoints struct {
-	Endpoints     string `json:"endpoints_info"`
-	ServiceCname  string `json:"service_cname"`
-	EndpointsType string `json:"endpoints_type"`
-=======
 	ComponentKeys []string          `json:"component_keys"`
 }
 
@@ -460,5 +450,11 @@
 type TargetComponent struct {
 	ComponentKey string `json:"component_key"`
 	Port         uint32 `json:"port"`
->>>>>>> 457f3d91
+}
+
+// Endpoints endpoints for third party component.
+type Endpoints struct {
+	Endpoints     string `json:"endpoints_info"`
+	ServiceCname  string `json:"service_cname"`
+	EndpointsType string `json:"endpoints_type"`
 }